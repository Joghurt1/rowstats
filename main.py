import logging
import os
from datetime import datetime
from io import StringIO
from typing import List

import altair as alt
import numpy as np
import pandas as pd

SKIP_SPLIT=True

# Configure logging
logging.basicConfig(
    level=logging.INFO,
    format="%(asctime)s [%(levelname)s] %(message)s",
)


def get_table(file_path: str) -> pd.DataFrame:
    """
    Reads the provided CSV file and returns a DataFrame containing the table after the
    'Per-Stroke Data:' header line.

    Args:
        file_path: Path to the CSV file.

    Returns:
        A pandas DataFrame with the parsed data.

    Raises:
        ValueError: If the expected header is not found.
    """
    logging.info(f"Reading file {file_path}")
    try:
        with open(file_path, "r") as f:
            content = f.read()
        # Ensure the split text is present
        marker = 'Per-Stroke Data:\n'
        if marker not in content:
            raise ValueError(f"Expected marker '{marker}' not found in {file_path}")
        # Read the portion after the marker into a DataFrame
        csv_content = content.split(marker, 1)[1]
        df = pd.read_csv(StringIO(csv_content))

        # Remove data that is never read
        # df = df.drop(columns=['Power','Catch','Slip','Finish','Wash','Work', "Distance (IMP)", "Split (IMP)", "Speed (IMP)", "Distance/Stroke (IMP)", "Heart Rate", "Force Avg", "Force Max", "Max Force Angle", "GPS Lat.", "GPS Lon."])

        return df
    except Exception as e:
        logging.error(f"Error processing file {file_path}: {e}")
        raise


def split_frames(df: pd.DataFrame) -> pd.DataFrame:
    """
    Processes the DataFrame by adding a 'dir' column to indicate the boat's movement direction
    ('up', 'down', or 'turning'). Rows marked as 'turning' are removed, and numeric columns are
    cleaned based on specific criteria.

    Args:
        df: DataFrame containing raw stroke data.

    Returns:
        A cleaned DataFrame with a new 'dir' column and numeric conversions.
    """
    logging.info(f"Splitting dataframes with {df.shape[0]} rows")
    if SKIP_SPLIT:
        logging.info("skipping...")
        return df

    directions = []
    is_up = True
    pending_transition = True
    elements_since_transition = 0

    # Process each row and determine direction based on the 'Split (GPS)' time
    for idx, row in df.iterrows():
        try:
            split_time = datetime.strptime(row['Split (GPS)'], '%H:%M:%S.%f')
        except (ValueError, KeyError) as e:
            logging.error(f"Row {idx}: Invalid or missing 'Split (GPS)' value: {row.get('Split (GPS)', None)}")
            directions.append('turning')
            continue

        split_detection_threshold = 8
        if split_time.minute > split_detection_threshold and not pending_transition:
            pending_transition = True
        elif split_time.minute <= split_detection_threshold and pending_transition:
            if elements_since_transition >= 8:
                is_up = not is_up
            elements_since_transition = 0
            pending_transition = False

        if pending_transition:
            directions.append('turning')
        else:
            elements_since_transition += 1
            directions.append('up' if is_up else 'down')

    df = df.copy()
    df['dir'] = directions
    # Filter out rows where direction is 'turning'
    df = df[df['dir'] != 'turning'].copy()

    # Convert columns to numeric, coercing errors to NaN
    df['Distance (GPS)'] = pd.to_numeric(df['Distance (GPS)'], errors='coerce')
    df['Stroke Rate'] = pd.to_numeric(df['Stroke Rate'], errors='coerce')

    # Insert NaN where gaps are too large or stroke rates are out of acceptable bounds
    df.loc[df['Distance (GPS)'].diff() > 100, ['Distance (GPS)', 'Stroke Rate']] = np.nan
    df.loc[df['Stroke Rate'] < 10, ['Distance (GPS)', 'Stroke Rate']] = np.nan
    df.loc[df['Stroke Rate'] > 34, ['Distance (GPS)', 'Stroke Rate']] = np.nan

    return df

def parse_times(df: pd.DataFrame) -> pd.DataFrame:
    """
    Converts split gps time column to minutes as int
    """
    splits = []
    for idx, row in df.iterrows():
       split_time = datetime.strptime(row['Split (GPS)'], '%H:%M:%S.%f')
       splits.append(split_time.minute * 60 + split_time.second)
    df['Split (GPS)'] = splits
    return df

def create_joined_dataset(file_names: List[str]) -> pd.DataFrame:
    """
    Reads multiple CSV files, processes each using the get_table and split_frames functions, and
    concatenates them into a single DataFrame. A 'file_name' column is added to track the source.

    Args:
        file_names: List of CSV file paths.

    Returns:
        A concatenated pandas DataFrame of all processed files.
    """
    logging.info(f"Processing {len(file_names)} files:")
    datasets = []
    for file_path in file_names:
        try:
            parsed_data = get_table(file_path)
            # Remove header row if needed (assuming first row is unwanted)
            parsed_data = parsed_data.iloc[1:].copy()
            parsed_data = split_frames(parsed_data)
            parsed_data['file_name'] = os.path.basename(file_path)
            datasets.append(parsed_data)
        except Exception as e:
            logging.error(f"Skipping file {file_path} due to error: {e}")

    if not datasets:
        raise ValueError("No valid datasets were created from the provided files.")
    
    logging.info(f"Successfully created unified dataset from {len(datasets)} files")
    return pd.concat(datasets, ignore_index=True)


def draw(data: pd.DataFrame) -> None:
    """
    Generates and saves an interactive Altair visualization with two components:
      - A faceted line chart showing stroke rate vs. GPS distance by boat direction.
      - A bar chart summarizing the maximum GPS distance per file.

    Args:
        data: DataFrame containing the processed stroke data.
    """
    alt.renderers.enable("html")

    # Selection for interactive toggling by file_name
    multi = alt.selection_point(fields=['file_name'])

    # Faceted line chart
    line_chart_rate = (
        alt.Chart(data)
        .mark_line(strokeWidth=2, clip=True)
        .add_params(multi)
        .encode(
            x=alt.X('Distance (GPS):Q', title='Distance (m)', scale=alt.Scale(domain=[0, 14000]), axis=alt.Axis(labelAngle=-45)),
            y=alt.Y('Stroke Rate:Q', title='Stroke Rate (spm)', scale=alt.Scale(domain=[10, 35])),
            tooltip=alt.Tooltip('Stroke Rate:Q', title='Stroke Rate (spm)'),
            color=alt.condition(multi, 'file_name:N', alt.value('lightgray')),
            opacity=alt.condition(multi, alt.value(1.0), alt.value(0.3)),
            detail='group:N'
        )
        .properties(width=1200, height=250)
        #.facet(row=alt.Row('dir:N', title="Direction"))
    )

    line_chart_split = (
        alt.Chart(data)
        .mark_line(strokeWidth=2, clip=True)
        .add_params(multi)
        .encode(
            x=alt.X('Distance (GPS):Q', title='Distance (m)', scale=alt.Scale(domain=[0, 14000]), axis=alt.Axis(labelAngle=-45)),
            y=alt.Y('Split (GPS):Q', title='Split (s)', scale=alt.Scale(domain=[120, 400]), axis=alt.Axis(
                format=".0f",
                labelExpr="floor(datum.value / 60) + ':' + floor(datum.value % 60)"
            )),
            tooltip=alt.Tooltip('Split (GPS):Q', title='Split (s)'),
            color=alt.condition(multi, 'file_name:N', alt.value('lightgray')),
            opacity=alt.condition(multi, alt.value(1.0), alt.value(0.3)),
            detail='group:N'
        )
        .properties(width=1200, height=250)
    )

    line_chart_strokedist = (
        alt.Chart(data)
        .mark_line(strokeWidth=2, clip=True)
        .add_params(multi)
        .encode(
            x=alt.X('Distance (GPS):Q', title='Distance (m)', scale=alt.Scale(domain=[0, 14000]), axis=alt.Axis(labelAngle=-45)),
            y=alt.Y('Distance/Stroke (GPS):Q', title='Distance/Stroke (m)', scale=alt.Scale(domain=[0, 20])),
            tooltip=alt.Tooltip('Distance/Stroke (GPS):Q', title='Distance/Stroke (m)'),
            color=alt.condition(multi, 'file_name:N', alt.value('lightgray')),
            opacity=alt.condition(multi, alt.value(1.0), alt.value(0.3)),
            detail='group:N'
        )
        .properties(width=1200, height=250)
<<<<<<< HEAD
=======
        #.facet(row=alt.Row('dir:N', title="Direction"))
    )

    line_chart_split = (
        alt.Chart(data)
        .mark_line(strokeWidth=2, clip=True)
        .add_params(multi)
        .encode(
            x=alt.X('Distance (GPS):Q', title='Distance (m)', scale=alt.Scale(domain=[0, 14000]), axis=alt.Axis(labelAngle=-45)),
            y=alt.Y('Split (GPS):Q', title='Split (s)', scale=alt.Scale(domain=[60, 420])),
            tooltip=alt.Tooltip('Split (GPS):Q', title='Split (s)'),
            color=alt.condition(multi, 'file_name:N', alt.value('lightgray')),
            detail='group:N'
        )
        .properties(width=1200, height=250)
    )

    line_chart_strokedist = (
        alt.Chart(data)
        .mark_line(strokeWidth=2, clip=True)
        .add_params(multi)
        .encode(
            x=alt.X('Distance (GPS):Q', title='Distance (m)', scale=alt.Scale(domain=[0, 14000]), axis=alt.Axis(labelAngle=-45)),
            y=alt.Y('Distance/Stroke (GPS):Q', title='Distance/Stroke (m)', scale=alt.Scale(domain=[0, 20])),
            tooltip=alt.Tooltip('Distance/Stroke (GPS):Q', title='Distance/Stroke (m)'),
            color=alt.condition(multi, 'file_name:N', alt.value('lightgray')),
            detail='group:N'
        )
        .properties(width=1200, height=250)
>>>>>>> 7a29c7f2
    )

    # Bar chart for maximum GPS distance by file
    bar_chart = (
        alt.Chart(data)
        .mark_bar(size=30)
        .encode(
            y=alt.Y('file_name:N', title='File Name', sort='-y'),
            x=alt.X('max(Distance (GPS)):Q', title='Distance (m)', scale=alt.Scale(zero=True)),
            color=alt.Color('file_name:N', legend=None, scale=alt.Scale(scheme='tableau20')),
            tooltip=[alt.Tooltip('file_name:N', title='File Name'), alt.Tooltip('max(Distance (GPS)):Q', title='Max GPS Distance (m)')]
        )
        .add_params(multi)
        .properties(width=1200, height=400, title="Max GPS Distance by File")
    )

    # Save the composed chart as an HTML file with SVG renderer embedded
    (line_chart_rate & line_chart_split & line_chart_strokedist & bar_chart).save('index.html', embed_options={'renderer': 'svg'})
    logging.info("Visualization saved to 'index.html'")


def main() -> None:
    """
    Main function that aggregates CSV files from the 'csv-samples' directory,
    processes them, and generates visualizations.
    """
    directory = 'csv-samples'
    try:
        files = [os.path.join(directory, f) for f in os.listdir(directory) if f.endswith('.csv')]
    except FileNotFoundError:
        logging.error(f"Directory '{directory}' not found.")
        return

    if not files:
        logging.error("No CSV files found in the specified directory.")
        return

    try:
        data = create_joined_dataset(files)
        data = parse_times(data)
        draw(data)
    except Exception as e:
        logging.error(f"An error occurred during processing: {e}")


if __name__ == '__main__':
    main()<|MERGE_RESOLUTION|>--- conflicted
+++ resolved
@@ -218,39 +218,9 @@
             detail='group:N'
         )
         .properties(width=1200, height=250)
-<<<<<<< HEAD
-=======
         #.facet(row=alt.Row('dir:N', title="Direction"))
     )
-
-    line_chart_split = (
-        alt.Chart(data)
-        .mark_line(strokeWidth=2, clip=True)
-        .add_params(multi)
-        .encode(
-            x=alt.X('Distance (GPS):Q', title='Distance (m)', scale=alt.Scale(domain=[0, 14000]), axis=alt.Axis(labelAngle=-45)),
-            y=alt.Y('Split (GPS):Q', title='Split (s)', scale=alt.Scale(domain=[60, 420])),
-            tooltip=alt.Tooltip('Split (GPS):Q', title='Split (s)'),
-            color=alt.condition(multi, 'file_name:N', alt.value('lightgray')),
-            detail='group:N'
-        )
-        .properties(width=1200, height=250)
-    )
-
-    line_chart_strokedist = (
-        alt.Chart(data)
-        .mark_line(strokeWidth=2, clip=True)
-        .add_params(multi)
-        .encode(
-            x=alt.X('Distance (GPS):Q', title='Distance (m)', scale=alt.Scale(domain=[0, 14000]), axis=alt.Axis(labelAngle=-45)),
-            y=alt.Y('Distance/Stroke (GPS):Q', title='Distance/Stroke (m)', scale=alt.Scale(domain=[0, 20])),
-            tooltip=alt.Tooltip('Distance/Stroke (GPS):Q', title='Distance/Stroke (m)'),
-            color=alt.condition(multi, 'file_name:N', alt.value('lightgray')),
-            detail='group:N'
-        )
-        .properties(width=1200, height=250)
->>>>>>> 7a29c7f2
-    )
+ 
 
     # Bar chart for maximum GPS distance by file
     bar_chart = (
